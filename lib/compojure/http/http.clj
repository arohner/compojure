--- conflicted
+++ resolved
@@ -1,20 +1,3 @@
-<<<<<<< HEAD
-;; HTTP resource library for Compojure
-(ns compojure.http)
-
-(use '(compojure control
-                 file-utils
-                 parser
-                 str-utils))
-
-(import '(java.io File FileInputStream)
-        '(javax.servlet ServletContext)
-        '(javax.servlet.http HttpServlet
-                             HttpServletRequest
-                             HttpServletResponse))
-
-(load "cookie.clj")
-=======
 ;; compojure.http
 ;;
 ;; Compojure library for constructing HTTP servlet proxy objects. 
@@ -53,7 +36,6 @@
            (javax.servlet.http HttpServlet
                                HttpServletRequest
                                HttpServletResponse)))
->>>>>>> 6a223b6b
 ;;;; Mimetypes ;;;;
  
 (defn context-mimetype
@@ -257,18 +239,6 @@
   [& handlers]
   (proxy [HttpServlet] []
     (service [request response]
-<<<<<<< HEAD
-      (func (.getServletContext this) request response))))
-
-(defn resource-servlet
-  "A servlet that handles all the defined resources."
-  [group]
-  (new-servlet
-    (fn [context request response]
-      (let [resources (@*http-resources* group)]
-        (apply-http-resource resources context request response)))))
-  
-=======
       (.setCharacterEncoding response "UTF-8")
       (apply-http-handler handlers
                           (.getServletContext this)
@@ -283,4 +253,3 @@
        ~(with-meta name (assoc (meta name) :doc doc))
         (servlet ~@handlers))
     `(def ~name (servlet ~doc ~@handlers))))
->>>>>>> 6a223b6b
