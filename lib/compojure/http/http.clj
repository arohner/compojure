--- conflicted
+++ resolved
@@ -270,12 +270,6 @@
   Note that updating is not a thread-safe operation."
   [name doc & handlers]
   (if (string? doc)
-<<<<<<< HEAD
-    `(def
-       ~(with-meta name (assoc (meta name) :doc doc))
-        (servlet ~@handlers))
-    `(def ~name (servlet ~doc ~@handlers))))
-=======
     `(do (defonce
           ~(with-meta name (assoc (meta name) :doc doc))
            (proxy [HttpServlet] []))
@@ -283,4 +277,3 @@
     `(do (defonce ~name
            (proxy [HttpServlet] []))
          (update-servlet ~name ~doc ~@handlers))))
->>>>>>> f51609b8
